--- conflicted
+++ resolved
@@ -9,13 +9,9 @@
 - Update Codex/Claude prompts with the MCP-LITE guidance so automated agents respect the new workflow.
 
 ## Tooling & Context Commitments
-- Keep work scoped to focused, manageable diffs. Prefer additive changes and targeted refactors.
+- Keep work scoped to ≤10 files / ≤300 LOC per task. Prefer additive changes and targeted refactors.
 - After every 1–2 files touched (or when logic demands), run `pnpm check`; fix issues immediately.
-<<<<<<< HEAD
-- After completing a slice of work, run the full `pnpm guard` pipeline with a long timeout before handing back.
-=======
 - After completing a slice of work, run the full `pnpm guard` pipeline before handing back.
->>>>>>> 473ab4bc
 - Load full context before touching code: review the relevant PRPs/Epics in `Docs/`. Docs to open first for most slices: `plumbing_agent_mvp_prp.md`, `plumbing_agent_mvp_epic.md`, `whatsapp_ai_unified_prp.md`, `schedule_x_prp.md`, `invoicing_epic.md`. Never guess requirements.
 - Default working dir: `/home/styryl/dev/pa`. Use `rg`, `sed`, `ls` instead of ad-hoc scripts for basic inspection.
 - Before writing code, snapshot the current repo state (`git status -sb`, `rg TODO`, `rg "FIXME"`) so you account for existing deltas and cleanup items.
@@ -30,13 +26,13 @@
 ## Workflow Quickstart
 1. Read the active PRP/Epic slices and acceptance notes in `Docs/`.
 2. Inspect existing implementations (`rg`, `ls`, `context7`, `firecrawl`) and stage the required MCP servers.
-3. Plan the minimum viable diff before editing.
+3. Plan the minimum diff (≤10 files / ≤300 LOC), then edit one file at a time.
 4. After 1–2 files, run `pnpm check` and fix any failures immediately.
 5. Repeat steps 3–4 until the slice is complete, then run `pnpm guard`.
 6. Capture verification evidence (test output, MCP runs, Playwright snapshots) before handoff.
 
 ## 0) Scope & Diff Budget
-- Keep change-sets lean and deliberate; avoid sprawling diffs.
+- Limit change-sets per task to ≤10 files / ≤300 LOC.
 - Prefer adding new modules or adapters over rewriting wide surfaces.
 - Stop if >3 unresolved TypeScript errors or a gate fails; report blockers with file + line + fix intent.
 - Keep a running checklist; if a dependent PRP/Epic isn’t clear, pause and gather context before coding.

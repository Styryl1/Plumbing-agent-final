--- conflicted
+++ resolved
@@ -1,5 +1,4 @@
 {
-<<<<<<< HEAD
 	"postalCode": "Postcode",
 	"houseNumber": "Huisnummer",
 	"app.title": "Loodgieter Agent",
@@ -1235,11 +1234,7 @@
 				}
 			}
 		}
-	}
-=======
-  "postalCode": "Postcode",
-  "houseNumber": "Huisnummer",
-  "app.title": "Loodgieter Agent",
+	},
   "nav.dashboard": "Dashboard",
   "nav.jobs": "Klussen",
   "nav.customers": "Klanten",
@@ -2481,5 +2476,4 @@
       "errors": "Errors"
     }
   }
->>>>>>> 694c8b3d
 }